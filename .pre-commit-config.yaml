--- conflicted
+++ resolved
@@ -21,10 +21,6 @@
         language_version: python3
         args: ["-l", "120", "--target-version", "py37", "--target-version", "py38", "--target-version", "py39", "--target-version", "py310"]
 -   repo: https://github.com/PyCQA/flake8
-<<<<<<< HEAD
     rev: 3.9.2
-=======
-    rev: 5.0.2
->>>>>>> 6c46168c
     hooks:
     - id: flake8