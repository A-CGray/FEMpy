from setuptools import setup, find_packages
from setuptools.command.develop import develop
from setuptools.command.install import install
import re
import os
import subprocess

__version__ = re.findall(
    r"""__version__ = ["']+([0-9\.]*)["']+""",
    open("FEMpy/__init__.py").read(),
)[0]


setup(
    name="FEMpy",
    version=__version__,
    description="FEMpy is my attempt to implement a basic object oriented finite element method in python",
    keywords="Finite Element Method, FEM",
    author="Alasdair Christison Gray",
    author_email="",
    url="https://github.com/A-Gray-94/FEMpy",
    license="Apache License Version 2.0",
    packages=find_packages(where="."),
    install_requires=[
        "mdolab-baseclasses",
        "meshio",
        "numpy",
        "numba",
        "scipy>=1.8.0",
    ],
    extras_require={
        "docs": [
            "mkdocs-material",
            "mkdocstrings[python]",
            "pytkdocs[numpy-style]",
        ],
<<<<<<< HEAD
        "dev": ["parameterized", "testflo", "black==23.12.0", "flake8==7.0.0", "pre-commit"],
=======
        "dev": ["parameterized", "testflo", "black==24.1.1", "flake8==6.1.0", "pre-commit"],
>>>>>>> ba017bec
    },
    classifiers=[
        "Operating System :: OS Independent",
        "Programming Language :: Python",
    ],
)<|MERGE_RESOLUTION|>--- conflicted
+++ resolved
@@ -34,11 +34,7 @@
             "mkdocstrings[python]",
             "pytkdocs[numpy-style]",
         ],
-<<<<<<< HEAD
-        "dev": ["parameterized", "testflo", "black==23.12.0", "flake8==7.0.0", "pre-commit"],
-=======
-        "dev": ["parameterized", "testflo", "black==24.1.1", "flake8==6.1.0", "pre-commit"],
->>>>>>> ba017bec
+        "dev": ["parameterized", "testflo", "black==24.1.1", "flake8==7.0.0", "pre-commit"],
     },
     classifiers=[
         "Operating System :: OS Independent",
