from setuptools import setup, find_packages
from setuptools.command.develop import develop
from setuptools.command.install import install
import re
import os
import subprocess

__version__ = re.findall(
    r"""__version__ = ["']+([0-9\.]*)["']+""",
    open("FEMpy/__init__.py").read(),
)[0]


setup(
    name="FEMpy",
    version=__version__,
    description="FEMpy is my attempt to implement a basic object oriented finite element method in python",
    keywords="Finite Element Method, FEM",
    author="Alasdair Christison Gray",
    author_email="",
    url="https://github.com/A-Gray-94/FEMpy",
    license="Apache License Version 2.0",
    packages=find_packages(where="."),
    install_requires=[
        "mdolab-baseclasses",
        "meshio",
        "numpy",
        "numba",
        "scipy>=1.8.0",
    ],
    extras_require={
        "docs": [
            "mkdocs-material",
            "mkdocstrings[python]",
            "pytkdocs[numpy-style]",
        ],
<<<<<<< HEAD
        "dev": ["parameterized", "testflo", "black==22.10.0", "flake8", "pre-commit", "parameterized"],
=======
        "dev": ["parameterized", "testflo", "black==22.12.0", "flake8==3.9.2", "pre-commit"],
>>>>>>> f0f4d4a8
    },
    classifiers=[
        "Operating System :: OS Independent",
        "Programming Language :: Python",
    ],
)<|MERGE_RESOLUTION|>--- conflicted
+++ resolved
@@ -34,11 +34,7 @@
             "mkdocstrings[python]",
             "pytkdocs[numpy-style]",
         ],
-<<<<<<< HEAD
-        "dev": ["parameterized", "testflo", "black==22.10.0", "flake8", "pre-commit", "parameterized"],
-=======
         "dev": ["parameterized", "testflo", "black==22.12.0", "flake8==3.9.2", "pre-commit"],
->>>>>>> f0f4d4a8
     },
     classifiers=[
         "Operating System :: OS Independent",
