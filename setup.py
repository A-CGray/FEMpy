--- conflicted
+++ resolved
@@ -34,11 +34,7 @@
             "mkdocstrings[python]",
             "pytkdocs[numpy-style]",
         ],
-<<<<<<< HEAD
-        "dev": ["parameterized", "testflo", "black==23.9.1", "flake8==3.9.2", "pre-commit"],
-=======
-        "dev": ["parameterized", "testflo", "black==23.7.0", "flake8==6.1.0", "pre-commit"],
->>>>>>> e394ece3
+        "dev": ["parameterized", "testflo", "black==23.9.1", "flake8==6.1.0", "pre-commit"],
     },
     classifiers=[
         "Operating System :: OS Independent",
